--- conflicted
+++ resolved
@@ -22,16 +22,10 @@
 }
 
 const ErrorAffectedUsers = ({ loading, errorGroup }: Props) => {
-<<<<<<< HEAD
     const { isLoggedIn } = useAuthContext();
-    const { organization_id } = useParams<{ organization_id: string }>();
-    const organizationIdRemapped =
-        organization_id === DEMO_WORKSPACE_APPLICATION_ID
-=======
     const { project_id } = useParams<{ project_id: string }>();
     const projectIdRemapped =
         project_id === DEMO_WORKSPACE_APPLICATION_ID
->>>>>>> ecf7ddbe
             ? DEMO_WORKSPACE_PROXY_APPLICATION_ID
             : project_id;
     let numberOfAffectedSessions;
