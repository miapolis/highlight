import React, { useContext, useEffect, useState } from 'react';
import { Link, useHistory, useParams } from 'react-router-dom';
import { SearchContext, SearchParams } from '../../SearchContext/SearchContext';
import { ReactComponent as CheckIcon } from '../../../../static/check.svg';
import { ReactComponent as TrashIcon } from '../../../../static/trash.svg';
import Skeleton from 'react-loading-skeleton';

import commonStyles from '../../../../Common.module.scss';
import styles from './SegmentPicker.module.scss';
import {
    useDeleteSegmentMutation,
    useGetSegmentsQuery,
    useUnprocessedSessionsCountQuery,
} from '../../../../graph/generated/hooks';
import { gqlSanitize } from '../../../../util/gqlSanitize';
import classNames from 'classnames';
<<<<<<< HEAD
import { message, Tooltip } from 'antd';
=======
import { message } from 'antd';
>>>>>>> 8dfc68b3
import { CircularSpinner } from '../../../../components/Loading/Loading';
import { EmptySessionsSearchParams } from '../../SessionsPage';
import _ from 'lodash';
import Modal from '../../../../components/Modal/Modal';
<<<<<<< HEAD
=======
import Tooltip from '../../../../components/Tooltip/Tooltip';
>>>>>>> 8dfc68b3

export const LIVE_SEGMENT_ID = 'live';
export const STARRED_SEGMENT_ID = 'starred';
const NO_SEGMENT = 'none';

export const SegmentPicker = () => {
    const { setSearchParams, setSegmentName, setExistingParams } = useContext(
        SearchContext
    );
    const { segment_id, organization_id } = useParams<{
        segment_id: string;
        organization_id: string;
    }>();

    const { loading, data } = useGetSegmentsQuery({
        variables: { organization_id },
    });
    const history = useHistory<SearchParams>();
    const {
        data: unprocessedSessionsCount,
        loading: unprocessedSessionsLoading,
    } = useUnprocessedSessionsCountQuery({
        variables: { organization_id },
        pollInterval: 5000,
    });
    const currentSegment = data?.segments?.find((s) => s?.id === segment_id);

    const [deleteClicked, setDeleteClicked] = useState(false);
    const [segmentToDelete, setSegmentToDelete] = useState<{
        name?: string;
        id?: string;
    } | null>();
    const [deleteSegment] = useDeleteSegmentMutation({
        update(cache) {
            cache.modify({
                fields: {
                    segments(existingSegments, { readField }) {
                        return existingSegments.filter(
                            (existingSegment: any) =>
                                readField('id', existingSegment) !==
                                segmentToDelete?.id
                        );
                    },
                },
            });
        },
    });

    useEffect(() => {
        if (segment_id) {
            if (segment_id === LIVE_SEGMENT_ID) {
                return;
            }
            if (currentSegment) {
                if (
                    history.location.state &&
                    // history.location.state is empty when the user first loads the app and the route is deep-linked to a segment.
                    !_.isEqual(
                        history.location.state,
                        EmptySessionsSearchParams
                    )
                ) {
                    const parsed: SearchParams = gqlSanitize(
                        history.location.state
                    );
                    setSearchParams(parsed);
                    setExistingParams(parsed);
                } else {
                    const parsed: SearchParams = gqlSanitize({
                        ...currentSegment.params,
                    });
                    setSearchParams(parsed);
                    setExistingParams(parsed);
                }
                setSegmentName(currentSegment.name);
            } else {
                // Redirect home since the segment doesn't exist anymore.
                history.replace(`/${organization_id}/sessions`);
            }
        } else {
            setSearchParams(EmptySessionsSearchParams);
            setExistingParams(EmptySessionsSearchParams);
        }
    }, [
        currentSegment,
        setSegmentName,
        setSearchParams,
        setExistingParams,
        segment_id,
        history,
        organization_id,
    ]);

    return (
        <>
            <Modal
                title="Delete Segment"
                visible={deleteClicked}
                onCancel={() => setDeleteClicked(false)}
                style={{ display: 'flex' }}
            >
                <div className={styles.modalWrapper}>
                    <div className={styles.modalSubTitle}>
                        {`This action is irreversible. Do you want to delete ${
                            segmentToDelete?.name
                                ? `'${segmentToDelete.name}'`
                                : 'this segment'
                        }?`}
                    </div>
                    <button
                        className={commonStyles.submitButton}
                        onClick={() => {
                            deleteSegment({
                                variables: {
                                    segment_id:
                                        segmentToDelete?.id || NO_SEGMENT,
                                },
                            })
                                .then(() => {
                                    message.success('Deleted Segment!', 5);
                                    setDeleteClicked(false);
                                    setSegmentToDelete({});
                                    if (segment_id === segmentToDelete?.id) {
                                        history.push(
                                            `/${organization_id}/sessions`
                                        );
                                    }
                                })
                                .catch(() => {
                                    message.error('Error deleting segment!', 5);
                                });
                        }}
                    >
                        {loading ? (
                            <CircularSpinner
                                style={{ fontSize: 18, color: 'white' }}
                            />
                        ) : (
                            'Delete Segment'
                        )}
                    </button>
                    <button
                        className={commonStyles.secondaryButton}
                        onClick={() => setDeleteClicked(false)}
                    >
                        Cancel
                    </button>
                </div>
            </Modal>
            <div className={styles.segmentPickerMenu}>
                {loading ? (
                    <div>
                        <Skeleton height={70} style={{ marginBottom: 8 }} />
                    </div>
                ) : (
                    <div className={styles.segmentPickerInner}>
                        <div className={styles.segmentItemWrapper}>
                            <Link
                                to={{
                                    pathname: `/${organization_id}/sessions`,
                                    state: EmptySessionsSearchParams,
                                }}
                                key={'sessions'}
                            >
                                <div className={styles.segmentItem}>
                                    <div
                                        className={classNames(
                                            styles.segmentText,
                                            (currentSegment || segment_id) &&
                                                styles.segmentUnselected
                                        )}
                                    >
                                        All Sessions
                                    </div>
                                    {!currentSegment && !segment_id && (
                                        <CheckIcon
                                            className={styles.checkIcon}
                                        />
                                    )}
                                </div>
                            </Link>
                        </div>
                        <div className={styles.segmentItemWrapper}>
                            <Link
                                to={`/${organization_id}/sessions/segment/${LIVE_SEGMENT_ID}`}
                                key={'live-sessions'}
                            >
                                <div className={styles.segmentItem}>
                                    <div
                                        className={classNames(
                                            styles.segmentText,
                                            styles.liveSessionsSegment,
                                            {
                                                [styles.segmentUnselected]:
                                                    segment_id !==
                                                    LIVE_SEGMENT_ID,
                                            }
                                        )}
                                    >
                                        Live Sessions
                                        {!unprocessedSessionsLoading && (
                                            <Tooltip title="The number of live sessions">
                                                <div
                                                    className={classNames(
                                                        styles.liveSessionsCount,
                                                        {
                                                            [styles.liveSessionsCountInactive]:
                                                                segment_id !==
                                                                LIVE_SEGMENT_ID,
                                                        }
                                                    )}
                                                >
                                                    {unprocessedSessionsCount?.unprocessedSessionsCount ??
                                                        0}
                                                </div>
                                            </Tooltip>
                                        )}
                                    </div>
                                    {LIVE_SEGMENT_ID === segment_id && (
                                        <CheckIcon
                                            className={styles.checkIcon}
                                        />
                                    )}
                                </div>
                            </Link>
                        </div>
                        <div className={styles.segmentItemWrapper}>
                            <Link
                                to={`/${organization_id}/sessions/segment/${STARRED_SEGMENT_ID}`}
                                key={'starred-sessions'}
                            >
                                <div className={styles.segmentItem}>
                                    <div
                                        className={classNames(
                                            styles.segmentText,
                                            styles.liveSessionsSegment,
                                            {
                                                [styles.segmentUnselected]:
                                                    segment_id !==
                                                    STARRED_SEGMENT_ID,
                                            }
                                        )}
                                    >
                                        Starred Sessions
                                    </div>
                                    {STARRED_SEGMENT_ID === segment_id && (
                                        <CheckIcon
                                            className={styles.checkIcon}
                                        />
                                    )}
                                </div>
                            </Link>
                        </div>
                        {data?.segments?.map((s) => (
                            <div
                                className={styles.segmentItemWrapper}
                                key={s?.id}
                            >
                                <Link
                                    to={{
                                        pathname: `/${organization_id}/sessions/segment/${s?.id}`,
                                        state: s?.params,
                                    }}
                                >
                                    <div className={styles.segmentItem}>
                                        <div
                                            className={classNames(
                                                styles.segmentText,
                                                s?.id != currentSegment?.id &&
                                                    styles.segmentUnselected
                                            )}
                                        >
                                            {s?.name}
                                        </div>
                                        {s?.id === currentSegment?.id && (
                                            <CheckIcon
                                                className={styles.checkIcon}
                                            />
                                        )}
                                    </div>
                                </Link>
                                <button
                                    className={styles.segmentAction}
                                    onClick={() => {
                                        setDeleteClicked(true);
                                        setSegmentToDelete(s);
                                    }}
                                >
                                    <TrashIcon className={styles.trashIcon} />
                                </button>
                            </div>
                        ))}
                    </div>
                )}
            </div>
        </>
    );
};<|MERGE_RESOLUTION|>--- conflicted
+++ resolved
@@ -14,19 +14,12 @@
 } from '../../../../graph/generated/hooks';
 import { gqlSanitize } from '../../../../util/gqlSanitize';
 import classNames from 'classnames';
-<<<<<<< HEAD
-import { message, Tooltip } from 'antd';
-=======
 import { message } from 'antd';
->>>>>>> 8dfc68b3
 import { CircularSpinner } from '../../../../components/Loading/Loading';
 import { EmptySessionsSearchParams } from '../../SessionsPage';
 import _ from 'lodash';
 import Modal from '../../../../components/Modal/Modal';
-<<<<<<< HEAD
-=======
 import Tooltip from '../../../../components/Tooltip/Tooltip';
->>>>>>> 8dfc68b3
 
 export const LIVE_SEGMENT_ID = 'live';
 export const STARRED_SEGMENT_ID = 'starred';
