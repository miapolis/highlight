--- conflicted
+++ resolved
@@ -191,10 +191,6 @@
     & > div {
         box-shadow: var(--box-shadow);
         border: 1px solid var(--color-gray-300);
-<<<<<<< HEAD
-        border-radius: var(--size-xxSmall);
-=======
         border-radius: var(--size-xSmall);
->>>>>>> 2b0795eb
     }
 }