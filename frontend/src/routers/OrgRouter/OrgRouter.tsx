import 'firebase/auth'

import { useAuthContext } from '@authentication/AuthContext'
import { ErrorState } from '@components/ErrorState/ErrorState'
import { Header } from '@components/Header/Header'
import KeyboardShortcutsEducation from '@components/KeyboardShortcutsEducation/KeyboardShortcutsEducation'
<<<<<<< HEAD
import { Rule } from '@components/QueryBuilder/rule'
=======
import { RESET_PAGE_MS, STARTING_PAGE } from '@components/Pagination/Pagination'
>>>>>>> b4b50e64
import {
	AppLoadingState,
	useAppLoadingContext,
} from '@context/AppLoadingContext'
import { BackendSearchQuery } from '@context/BaseSearchContext'
import { useGetProjectDropdownOptionsQuery } from '@graph/hooks'
import { ErrorSearchParamsInput, SearchParamsInput } from '@graph/schemas'
import { ErrorSearchContextProvider } from '@pages/Errors/ErrorSearchContext/ErrorSearchContext'
import { EmptyErrorsSearchParams } from '@pages/Errors/ErrorsPage'
import FrontPlugin from '@pages/FrontPlugin/FrontPlugin'
import { SessionPageSearchParams } from '@pages/Player/utils/utils'
import { EmptySessionsSearchParams } from '@pages/Sessions/EmptySessionsSearchParams'
import {
	QueryBuilderInput,
	SearchContextProvider,
	useSearchContext,
} from '@pages/Sessions/SearchContext/SearchContext'
import useLocalStorage from '@rehooks/local-storage'
import { GlobalContextProvider } from '@routers/OrgRouter/context/GlobalContext'
import { useIntegrated } from '@util/integrated'
import { isOnPrem } from '@util/onPrem/onPremUtils'
import { useParams } from '@util/react-router/useParams'
import { FieldArrayParam, QueryBuilderStateParam } from '@util/url/params'
import { message } from 'antd'
import classNames from 'classnames'
import Firebase from 'firebase/app'
import _ from 'lodash'
import moment from 'moment/moment'
import React, { useEffect, useRef, useState } from 'react'
import { useHistory } from 'react-router'
import { Route, Switch, useRouteMatch } from 'react-router-dom'
import { useToggle } from 'react-use'
import {
	ArrayParam,
	BooleanParam,
	JsonParam,
	NumberParam,
	StringParam,
	useQueryParam,
	useQueryParams,
} from 'use-query-params'

import commonStyles from '../../Common.module.scss'
import OnboardingBubble from '../../components/OnboardingBubble/OnboardingBubble'
import { ApplicationContextProvider } from './ApplicationContext'
import ApplicationRouter from './ApplicationRouter'

export const ProjectRouter = () => {
	const { isLoggedIn } = useAuthContext()
	const [showKeyboardShortcutsGuide, toggleShowKeyboardShortcutsGuide] =
		useToggle(false)
	const [showBanner, toggleShowBanner] = useToggle(false)
	const { project_id } = useParams<{
		project_id: string
	}>()
	const { setLoadingState } = useAppLoadingContext()

	const { data, loading, error } = useGetProjectDropdownOptionsQuery({
		variables: { project_id },
		skip: !isLoggedIn, // Higher level routers decide when guests are allowed to hit this router
	})

	const { integrated, loading: integratedLoading } = useIntegrated()
	const [hasFinishedOnboarding] = useLocalStorage(
		`highlight-finished-onboarding-${project_id}`,
		false,
	)

	useEffect(() => {
		const uri =
			import.meta.env.REACT_APP_PRIVATE_GRAPH_URI ??
			window.location.origin + '/private'
		let intervalId: NodeJS.Timeout
		Firebase.auth()
			.currentUser?.getIdToken()
			.then((t) => {
				const fetchToken = () => {
					fetch(`${uri}/project-token/${project_id}`, {
						credentials: 'include',
						headers: {
							token: t,
						},
					})
				}
				// Fetch a new token now and every 30 mins
				fetchToken()
				intervalId = setInterval(fetchToken, 30 * 60 * 1000)
			})
		return () => {
			clearInterval(intervalId)
		}
	}, [project_id])

	useEffect(() => {
		if (data?.workspace?.id) {
			window.Intercom('update', {
				company: {
					id: data?.workspace.id,
					name: data?.workspace.name,
				},
			})
		}
	}, [data?.workspace])

	useEffect(() => {
		if (!isOnPrem) {
			window.Intercom('update', {
				hide_default_launcher: true,
			})
		}
		return () => {
			if (!isOnPrem) {
				window.Intercom('update', {
					hide_default_launcher: false,
				})
			}
		}
	}, [])

	useEffect(() => {
		if (!error) {
			setLoadingState((previousLoadingState) => {
				if (previousLoadingState !== AppLoadingState.EXTENDED_LOADING) {
					return loading || integratedLoading
						? AppLoadingState.LOADING
						: AppLoadingState.LOADED
				}

				return AppLoadingState.EXTENDED_LOADING
			})
		} else {
			setLoadingState(AppLoadingState.LOADED)
		}
	}, [error, integratedLoading, loading, setLoadingState])

	if (loading || integratedLoading) {
		return null
	}

	// if the user can join this workspace, give them that option via the ErrorState
	const joinableWorkspace = data?.joinable_workspaces
		?.filter((w) => w?.projects.map((p) => p?.id).includes(project_id))
		?.pop()

	return (
		<GlobalContextProvider
			value={{
				showKeyboardShortcutsGuide,
				toggleShowKeyboardShortcutsGuide,
				showBanner,
				toggleShowBanner,
			}}
		>
			<ApplicationContextProvider
				value={{
					currentProject: data?.project || undefined,
					allProjects: data?.workspace?.projects || [],
					currentWorkspace: data?.workspace || undefined,
					workspaces: data?.workspaces || [],
				}}
			>
				<SearchContext>
					<ErrorSearchContext>
						<Switch>
							<Route path="/:project_id/front" exact>
								<FrontPlugin />
							</Route>
							<Route>
								<Header />
								<KeyboardShortcutsEducation />
								<div
									className={classNames(
										commonStyles.bodyWrapper,
										{
											[commonStyles.bannerShown]:
												showBanner,
										},
									)}
								>
									{/* Edge case: shareable links will still direct to this error page if you are logged in on a different project */}
									{isLoggedIn && joinableWorkspace ? (
										<ErrorState
											shownWithHeader
											joinableWorkspace={
												joinableWorkspace
											}
										/>
									) : isLoggedIn &&
									  (error || !data?.project) ? (
										<ErrorState
											title={'Enter this Workspace?'}
											message={`
                        Sadly, you don’t have access to the workspace 😢
                        Request access and we'll shoot an email to your workspace admin. 
                        Alternatively, feel free to make an account!
                        `}
											shownWithHeader
											showRequestAccess
										/>
									) : (
										<>
											{isLoggedIn &&
												!hasFinishedOnboarding && (
													<>
														<OnboardingBubble />
													</>
												)}
											<ApplicationRouter
												integrated={integrated}
											/>
										</>
									)}
								</div>
							</Route>
						</Switch>
					</ErrorSearchContext>
				</SearchContext>
			</ApplicationContextProvider>
		</GlobalContextProvider>
	)
}

const InitialSearchParamsForUrl = {
	browser: undefined,
	date_range: undefined,
	device_id: undefined,
	excluded_properties: undefined,
	excluded_track_properties: undefined,
	first_time: undefined,
	hide_viewed: undefined,
	identified: undefined,
	length_range: undefined,
	os: undefined,
	referrer: undefined,
	track_properties: undefined,
	user_properties: undefined,
	visited_url: undefined,
	show_live_sessions: undefined,
	environments: undefined,
	app_versions: undefined,
}

const SearchContext: React.FC<React.PropsWithChildren<unknown>> = ({
	children,
}) => {
	const { project_id } = useParams<{
		project_id: string
	}>()

	const [segmentName, setSegmentName] = useState<string | null>(null)
	const [showStarredSessions, setShowStarredSessions] =
		useState<boolean>(false)
	const [searchParams, setSearchParams] = useState<SearchParamsInput>(
		EmptySessionsSearchParams,
	)
	const [searchResultsLoading, setSearchResultsLoading] =
		useState<boolean>(false)
	const [isQuickSearchOpen, setIsQuickSearchOpen] = useState(false)

	const [page, setPage] = useState<number>()

	const [selectedSegment, setSelectedSegment] = useLocalStorage<
		{ value: string; id: string } | undefined
	>(
		`highlightSegmentPickerForPlayerSelectedSegmentId-${project_id}`,
		undefined,
	)

	const [backendSearchQuery, setBackendSearchQuery] =
		useState<BackendSearchQuery>(undefined)

	const [queryBuilderInput, setQueryBuilderInput] =
		useState<QueryBuilderInput>(undefined)

	const [existingParams, setExistingParams] = useState<SearchParamsInput>(
		EmptySessionsSearchParams,
	)

	const sessionSearchContext = {
		searchParams,
		setSearchParams,
		existingParams,
		setExistingParams,
		segmentName,
		setSegmentName,
		showStarredSessions,
		setShowStarredSessions,
		selectedSegment,
		setSelectedSegment,
		backendSearchQuery,
		setBackendSearchQuery,
		queryBuilderInput,
		setQueryBuilderInput,
		isQuickSearchOpen,
		setIsQuickSearchOpen,
		page,
		setPage,
		searchResultsLoading,
		setSearchResultsLoading,
	}

	// Params and hooks for SearchContextProvider

	const [searchParamsToUrlParams, setSearchParamsToUrlParams] =
		useQueryParams({
			user_properties: FieldArrayParam,
			identified: BooleanParam,
			browser: StringParam,
			date_range: JsonParam,
			excluded_properties: FieldArrayParam,
			hide_viewed: BooleanParam,
			length_range: JsonParam,
			os: StringParam,
			referrer: StringParam,
			track_properties: FieldArrayParam,
			excluded_track_properties: FieldArrayParam,
			visited_url: StringParam,
			first_time: BooleanParam,
			device_id: StringParam,
			show_live_sessions: BooleanParam,
			environments: ArrayParam,
			app_versions: ArrayParam,
			query: QueryBuilderStateParam,
		})
	const [activeSegmentUrlParam, setActiveSegmentUrlParam] = useQueryParam(
		'segment',
		JsonParam,
	)

	const [paginationToUrlParams, setPaginationToUrlParams] = useQueryParams({
		page: NumberParam,
	})

	const sessionsMatch = useRouteMatch('/:project_id/sessions')

	useEffect(() => {
		const areAnySearchParamsSet = !_.isEqual(
			EmptySessionsSearchParams,
			searchParams,
		)

		// Handles the case where the user is loading the page from a link shared from another user that has search params in the URL.
		if (!segmentName && areAnySearchParamsSet) {
			// `undefined` values will not be persisted to the URL.
			// Because of that, we only want to change the values from `undefined`
			// to the actual value when the value is different to the empty state.
			const searchParamsToReflectInUrl = { ...InitialSearchParamsForUrl }
			Object.keys(searchParams).forEach((key) => {
				// @ts-expect-error
				const currentSearchParam = searchParams[key]
				// @ts-expect-error
				const emptySearchParam = EmptySessionsSearchParams[key]
				if (Array.isArray(currentSearchParam)) {
					if (currentSearchParam.length !== emptySearchParam.length) {
						// @ts-expect-error
						searchParamsToReflectInUrl[key] = currentSearchParam
					}
				} else if (currentSearchParam !== emptySearchParam) {
					// @ts-expect-error
					searchParamsToReflectInUrl[key] = currentSearchParam
				}
			})

			// Only do this on the session page.
			// We don't do this on other pages because we use search params to represent state
			// For example, on the /alerts page we use `code` to store the Slack code when the OAuth redirect.
			// If we run this, it'll remove the code and the integration will fail.
			if (sessionsMatch) {
				setSearchParamsToUrlParams(
					{
						...searchParamsToReflectInUrl,
					},
					'replaceIn',
				)
			}
		}
	}, [setSearchParamsToUrlParams, searchParams, segmentName, sessionsMatch])

	useEffect(() => {
		if (page !== undefined) {
			setPaginationToUrlParams(
				{
					page: page,
				},
				'replaceIn',
			)
		}
	}, [setPaginationToUrlParams, page])

	useEffect(() => {
		if (!_.isEqual(InitialSearchParamsForUrl, searchParamsToUrlParams)) {
			setSearchParams(searchParamsToUrlParams as SearchParamsInput)
		}
		if (paginationToUrlParams.page && page != paginationToUrlParams.page) {
			setPage(paginationToUrlParams.page)
		}
		// We only want to run this on mount (i.e. when the page first loads).
		// eslint-disable-next-line react-hooks/exhaustive-deps
	}, [])

	// Session Segment Deep Linking
	useEffect(() => {
		// Only this effect on the sessions page
		if (!sessionsMatch) {
			return
		}

		if (selectedSegment && selectedSegment.id && selectedSegment.value) {
			if (!_.isEqual(activeSegmentUrlParam, selectedSegment)) {
				setActiveSegmentUrlParam(selectedSegment, 'replace')
			}
		} else if (activeSegmentUrlParam !== undefined) {
			setActiveSegmentUrlParam(undefined, 'replace')
		}
		// eslint-disable-next-line react-hooks/exhaustive-deps
	}, [selectedSegment, sessionsMatch, setActiveSegmentUrlParam])

	useEffect(() => {
		if (activeSegmentUrlParam) {
			setSelectedSegment(activeSegmentUrlParam)
		}
		// We only want to run this on mount (i.e. when the page first loads).
		// eslint-disable-next-line react-hooks/exhaustive-deps
	}, [])

<<<<<<< HEAD
	const [rules, setRules] = useState<Rule[]>([])
	const [isAnd, toggleIsAnd] = useToggle(true)
=======
	return (
		<SearchContextProvider value={sessionSearchContext}>
			{children}
		</SearchContextProvider>
	)
}

const ErrorSearchContext: React.FC<React.PropsWithChildren<unknown>> = ({
	children,
}) => {
	const { project_id } = useParams<{
		project_id: string
	}>()

	const [segmentName, setSegmentName] = useState<string | null>(null)

	const [cachedParams, setCachedParams] =
		useLocalStorage<ErrorSearchParamsInput>(
			`cachedErrorParams-v2-${
				segmentName || 'no-selected-segment'
			}-${project_id}`,
			{},
		)
	const [searchParams, setSearchParams] = useState<ErrorSearchParamsInput>(
		cachedParams || EmptyErrorsSearchParams,
	)
	const [searchResultsLoading, setSearchResultsLoading] =
		useState<boolean>(false)
	const [existingParams, setExistingParams] =
		useState<ErrorSearchParamsInput>({})
	const dateFromSearchParams = new URLSearchParams(location.search).get(
		SessionPageSearchParams.date,
	)
	const searchParamsChanged = useRef<Date>()

	const [paginationToUrlParams, setPaginationToUrlParams] = useQueryParams({
		page: NumberParam,
	})

	const [backendSearchQuery, setBackendSearchQuery] =
		useState<BackendSearchQuery>(undefined)

	const history = useHistory()
	const { queryBuilderInput, setQueryBuilderInput } = useSearchContext()
	const [page, setPage] = useState<number>()

	const errorSearchContext = {
		searchParams,
		setSearchParams,
		existingParams,
		setExistingParams,
		segmentName,
		setSegmentName,
		backendSearchQuery,
		setBackendSearchQuery,
		page,
		setPage,
		searchResultsLoading,
		setSearchResultsLoading,
	}
>>>>>>> b4b50e64

	useEffect(
		() => setCachedParams(searchParams),
		[searchParams, setCachedParams],
	)

	useEffect(() => {
		if (dateFromSearchParams) {
			const start_date = moment(
				moment(dateFromSearchParams).format('MM/DD/YYYY HH:mm'),
			)
			const end_date = moment(
				moment(dateFromSearchParams).format('MM/DD/YYYY HH:mm'),
			)

			setSearchParams(() => ({
				// We are explicitly clearing any existing search params so the only
				// applied search param is the date range.
				...EmptyErrorsSearchParams,
				date_range: {
					start_date: start_date
						.startOf('day')
						.subtract(1, 'days')
						.format(),
					end_date: end_date.endOf('day').format(),
				},
			}))
			message.success(
				`Showing errors that were thrown on ${dateFromSearchParams}`,
			)
			history.replace({ search: '' })
		}
	}, [history, dateFromSearchParams, setSearchParams])

	useEffect(() => {
		if (queryBuilderInput?.type === 'errors') {
			setSearchParams({
				...EmptyErrorsSearchParams,
				query: JSON.stringify(queryBuilderInput),
			})
			setQueryBuilderInput(undefined)
		}
	}, [queryBuilderInput, setQueryBuilderInput])

	useEffect(() => {
		if (page !== undefined) {
			setPaginationToUrlParams(
				{
					page: page,
				},
				'replaceIn',
			)
		}
	}, [setPaginationToUrlParams, page])

	useEffect(() => {
		if (paginationToUrlParams.page && page != paginationToUrlParams.page) {
			setPage(paginationToUrlParams.page)
		}
		// We only want to run this on mount (i.e. when the page first loads).
		// eslint-disable-next-line react-hooks/exhaustive-deps
	}, [])

	useEffect(() => {
		// we just loaded the page for the first time
		if (
			searchParamsChanged.current &&
			new Date().getTime() - searchParamsChanged.current.getTime() >
				RESET_PAGE_MS
		) {
			// the search query actually changed, reset the page
			setPage(STARTING_PAGE)
		}
		searchParamsChanged.current = new Date()
	}, [searchParams, setPage])

	if (loading || integratedLoading) {
		return null
	}

	return (
<<<<<<< HEAD
		<GlobalContextProvider
			value={{
				showKeyboardShortcutsGuide,
				toggleShowKeyboardShortcutsGuide,
				showBanner,
				toggleShowBanner,
			}}
		>
			<ApplicationContextProvider
				value={{
					currentProject: data?.project || undefined,
					allProjects: data?.workspace?.projects || [],
					currentWorkspace: data?.workspace || undefined,
					workspaces: data?.workspaces || [],
				}}
			>
				<SearchContextProvider
					value={{
						searchParams,
						setSearchParams,
						existingParams,
						setExistingParams,
						segmentName,
						setSegmentName,
						showStarredSessions,
						setShowStarredSessions,
						selectedSegment,
						setSelectedSegment,
						backendSearchQuery,
						setBackendSearchQuery,
						queryBuilderInput,
						setQueryBuilderInput,
						isQuickSearchOpen,
						setIsQuickSearchOpen,
						page,
						setPage,
						searchResultsLoading,
						setSearchResultsLoading,
						rules,
						setRules,
						isAnd,
						toggleIsAnd,
					}}
				>
					<Switch>
						<Route path="/:project_id/front" exact>
							<FrontPlugin />
						</Route>
						<Route>
							<Header />
							<KeyboardShortcutsEducation />
							<div
								className={classNames(
									commonStyles.bodyWrapper,
									{
										[commonStyles.bannerShown]: showBanner,
									},
								)}
							>
								{/* Edge case: shareable links will still direct to this error page if you are logged in on a different project */}
								{isLoggedIn && joinableWorkspace ? (
									<ErrorState
										shownWithHeader
										joinableWorkspace={joinableWorkspace}
									/>
								) : isLoggedIn && (error || !data?.project) ? (
									<ErrorState
										title={'Enter this Workspace?'}
										message={`
                        Sadly, you don’t have access to the workspace 😢
                        Request access and we'll shoot an email to your workspace admin. 
                        Alternatively, feel free to make an account!
                        `}
										shownWithHeader
										showRequestAccess
									/>
								) : (
									<>
										{isLoggedIn && !hasFinishedOnboarding && (
											<>
												<OnboardingBubble />
											</>
										)}
										<ApplicationRouter
											integrated={integrated}
										/>
									</>
								)}
							</div>
						</Route>
					</Switch>
				</SearchContextProvider>
			</ApplicationContextProvider>
		</GlobalContextProvider>
=======
		<ErrorSearchContextProvider value={errorSearchContext}>
			{children}
		</ErrorSearchContextProvider>
>>>>>>> b4b50e64
	)
}<|MERGE_RESOLUTION|>--- conflicted
+++ resolved
@@ -4,11 +4,7 @@
 import { ErrorState } from '@components/ErrorState/ErrorState'
 import { Header } from '@components/Header/Header'
 import KeyboardShortcutsEducation from '@components/KeyboardShortcutsEducation/KeyboardShortcutsEducation'
-<<<<<<< HEAD
-import { Rule } from '@components/QueryBuilder/rule'
-=======
 import { RESET_PAGE_MS, STARTING_PAGE } from '@components/Pagination/Pagination'
->>>>>>> b4b50e64
 import {
 	AppLoadingState,
 	useAppLoadingContext,
@@ -37,6 +33,7 @@
 import Firebase from 'firebase/app'
 import _ from 'lodash'
 import moment from 'moment/moment'
+import { Rule } from 'postcss'
 import React, { useEffect, useRef, useState } from 'react'
 import { useHistory } from 'react-router'
 import { Route, Switch, useRouteMatch } from 'react-router-dom'
@@ -434,10 +431,6 @@
 		// eslint-disable-next-line react-hooks/exhaustive-deps
 	}, [])
 
-<<<<<<< HEAD
-	const [rules, setRules] = useState<Rule[]>([])
-	const [isAnd, toggleIsAnd] = useToggle(true)
-=======
 	return (
 		<SearchContextProvider value={sessionSearchContext}>
 			{children}
@@ -483,6 +476,8 @@
 	const history = useHistory()
 	const { queryBuilderInput, setQueryBuilderInput } = useSearchContext()
 	const [page, setPage] = useState<number>()
+	const [rules, setRules] = useState<Rule[]>([])
+	const [isAnd, toggleIsAnd] = useToggle(true)
 
 	const errorSearchContext = {
 		searchParams,
@@ -498,7 +493,6 @@
 		searchResultsLoading,
 		setSearchResultsLoading,
 	}
->>>>>>> b4b50e64
 
 	useEffect(
 		() => setCachedParams(searchParams),
@@ -575,110 +569,9 @@
 		searchParamsChanged.current = new Date()
 	}, [searchParams, setPage])
 
-	if (loading || integratedLoading) {
-		return null
-	}
-
 	return (
-<<<<<<< HEAD
-		<GlobalContextProvider
-			value={{
-				showKeyboardShortcutsGuide,
-				toggleShowKeyboardShortcutsGuide,
-				showBanner,
-				toggleShowBanner,
-			}}
-		>
-			<ApplicationContextProvider
-				value={{
-					currentProject: data?.project || undefined,
-					allProjects: data?.workspace?.projects || [],
-					currentWorkspace: data?.workspace || undefined,
-					workspaces: data?.workspaces || [],
-				}}
-			>
-				<SearchContextProvider
-					value={{
-						searchParams,
-						setSearchParams,
-						existingParams,
-						setExistingParams,
-						segmentName,
-						setSegmentName,
-						showStarredSessions,
-						setShowStarredSessions,
-						selectedSegment,
-						setSelectedSegment,
-						backendSearchQuery,
-						setBackendSearchQuery,
-						queryBuilderInput,
-						setQueryBuilderInput,
-						isQuickSearchOpen,
-						setIsQuickSearchOpen,
-						page,
-						setPage,
-						searchResultsLoading,
-						setSearchResultsLoading,
-						rules,
-						setRules,
-						isAnd,
-						toggleIsAnd,
-					}}
-				>
-					<Switch>
-						<Route path="/:project_id/front" exact>
-							<FrontPlugin />
-						</Route>
-						<Route>
-							<Header />
-							<KeyboardShortcutsEducation />
-							<div
-								className={classNames(
-									commonStyles.bodyWrapper,
-									{
-										[commonStyles.bannerShown]: showBanner,
-									},
-								)}
-							>
-								{/* Edge case: shareable links will still direct to this error page if you are logged in on a different project */}
-								{isLoggedIn && joinableWorkspace ? (
-									<ErrorState
-										shownWithHeader
-										joinableWorkspace={joinableWorkspace}
-									/>
-								) : isLoggedIn && (error || !data?.project) ? (
-									<ErrorState
-										title={'Enter this Workspace?'}
-										message={`
-                        Sadly, you don’t have access to the workspace 😢
-                        Request access and we'll shoot an email to your workspace admin. 
-                        Alternatively, feel free to make an account!
-                        `}
-										shownWithHeader
-										showRequestAccess
-									/>
-								) : (
-									<>
-										{isLoggedIn && !hasFinishedOnboarding && (
-											<>
-												<OnboardingBubble />
-											</>
-										)}
-										<ApplicationRouter
-											integrated={integrated}
-										/>
-									</>
-								)}
-							</div>
-						</Route>
-					</Switch>
-				</SearchContextProvider>
-			</ApplicationContextProvider>
-		</GlobalContextProvider>
-=======
 		<ErrorSearchContextProvider value={errorSearchContext}>
 			{children}
 		</ErrorSearchContextProvider>
->>>>>>> b4b50e64
 	)
 }