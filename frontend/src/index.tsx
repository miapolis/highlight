import 'antd/dist/antd.css'
import '@highlight-run/rrweb/dist/rrweb.min.css'
import '@fontsource/poppins'
import './index.scss'
import './style/tailwind.css'

import { ApolloError, ApolloProvider } from '@apollo/client'
import {
	AuthContextProvider,
	AuthRole,
	isAuthLoading,
	isHighlightAdmin,
	isLoggedIn,
} from '@authentication/AuthContext'
import { ErrorState } from '@components/ErrorState/ErrorState'
import { LoadingPage } from '@components/Loading/Loading'
import {
	AppLoadingContext,
	AppLoadingState,
	useAppLoadingContext,
} from '@context/AppLoadingContext'
import {
	useCreateAdminMutation,
	useGetAdminLazyQuery,
	useGetAdminRoleByProjectLazyQuery,
	useGetAdminRoleLazyQuery,
	useGetProjectLazyQuery,
} from '@graph/hooks'
import { Admin } from '@graph/schemas'
import { ErrorBoundary } from '@highlight-run/react'
import useLocalStorage from '@rehooks/local-storage'
<<<<<<< HEAD
import * as Sentry from '@sentry/react'
import { BrowserTracing } from '@sentry/tracing'
=======
import { AppRouter } from '@routers/AppRouter/AppRouter'
>>>>>>> 87510023
import analytics from '@util/analytics'
import { setAttributionData } from '@util/attribution'
import { auth } from '@util/auth'
import { HIGHLIGHT_ADMIN_EMAIL_DOMAINS } from '@util/authorization/authorizationUtils'
import { showHiringMessage } from '@util/console/hiringMessage'
import { client } from '@util/graph'
import { isOnPrem } from '@util/onPrem/onPremUtils'
import { showIntercom } from '@util/window'
import { H, HighlightOptions } from 'highlight.run'
import { parse, stringify } from 'query-string'
import React, { useEffect, useState } from 'react'
import ReactDOM from 'react-dom'
import { Helmet } from 'react-helmet'
import { SkeletonTheme } from 'react-loading-skeleton'
import { BrowserRouter, Route, Routes } from 'react-router-dom'
import { QueryParamProvider } from 'use-query-params'
import { ReactRouter6Adapter } from 'use-query-params/adapters/react-router-6'
import { createRoot } from 'react-dom/client'

analytics.initialize()
const dev = import.meta.env.DEV
const options: HighlightOptions = {
	debug: { clientInteractions: true, domRecording: true },
	manualStart: true,
	enableStrictPrivacy: Math.floor(Math.random() * 8) === 0,
	networkRecording: {
		enabled: true,
		recordHeadersAndBody: true,
		destinationDomains: [
			'pri.highlight.run',
			'pub.highlight.run',
			'localhost:8082',
		],
		urlBlocklist: [
			'console-messages-compressed',
			'network-resources-compressed',
			'session-contents-compressed',
		],
	},
	tracingOrigins: ['highlight.run', 'localhost'],
	integrations: {
		amplitude: {
			apiKey: 'fb83ae15d6122ef1b3f0ecdaa3393fea',
		},
	},
	enableSegmentIntegration: true,
	enableCanvasRecording: true,
	samplingStrategy: {
		canvas: 15,
		canvasQuality: 'low',
		canvasMaxSnapshotDimension: 480,
		canvasFactor: 0.5,
	},
	inlineStylesheet: true,
	inlineImages: true,
	sessionShortcut: 'alt+1,command+`,alt+esc',
	version: import.meta.env.REACT_APP_COMMIT_SHA || undefined,
}
const favicon = document.querySelector("link[rel~='icon']") as any
if (dev) {
	options.scriptUrl = 'http://localhost:8080/dist/index.js'
	options.backendUrl = 'https://localhost:8082/public'

	options.integrations = undefined

	const sampleEnvironmentNames = ['john', 'jay', 'anthony', 'cameron', 'boba']
	options.environment = `${
		sampleEnvironmentNames[
			Math.floor(Math.random() * sampleEnvironmentNames.length)
		]
	}-localhost`
	window.document.title = `⚙️ ${window.document.title}`
	if (favicon) {
		favicon.href = `/favicon-localhost.ico`
	}
} else if (window.location.href.includes('onrender')) {
	if (favicon) {
		favicon.href = `/favicon-pr.ico`
	}
	window.document.title = `📸 ${window.document.title}`
	options.environment = 'Pull Request Preview'
}
H.init(import.meta.env.REACT_APP_FRONTEND_ORG ?? 1, options)
if (!isOnPrem) {
	H.start()
	showIntercom({ hideMessage: true })
<<<<<<< HEAD
	if (!dev) {
		datadogLogs.init({
			clientToken: import.meta.env.DD_CLIENT_TOKEN,
			site: 'datadoghq.com',
			forwardErrorsToLogs: true,
			sampleRate: 100,
			service: 'frontend',
		})
		datadogRum.init({
			applicationId: import.meta.env.DD_RUM_APPLICATION_ID,
			clientToken: import.meta.env.DD_CLIENT_TOKEN,
			site: 'datadoghq.com',
			service: 'frontend',
			env: options.environment,
			version: options.version,
			sampleRate: 100,
			sessionReplaySampleRate: 1,
			trackResources: true,
			trackLongTasks: true,
			trackInteractions: true,
			defaultPrivacyLevel: 'allow',
		})
		datadogRum.startSessionReplayRecording()

		Sentry.init({
			dsn: 'https://e8052ada7c10490b823e0f939c519903@o4504696930631680.ingest.sentry.io/4504697059934208',
			integrations: [new BrowserTracing()],
			tracesSampleRate: 1.0,
		})
	}
=======
>>>>>>> 87510023
}

showHiringMessage()
setAttributionData()

const App = () => {
	const [loadingState, setLoadingState] = useState<AppLoadingState>(
		AppLoadingState.LOADING,
	)

	return (
		<ErrorBoundary
			showDialog
			onAfterReportDialogCancelHandler={() => {
				const { origin } = window.location
				window.location.href = origin
			}}
		>
			<ApolloProvider client={client}>
				<SkeletonTheme
					baseColor="var(--color-gray-200)"
					highlightColor="var(--color-primary-background)"
				>
					<AppLoadingContext
						value={{
							loadingState,
							setLoadingState,
						}}
					>
						<LoadingPage />
						<BrowserRouter>
							<QueryParamProvider
								adapter={ReactRouter6Adapter}
								options={{
									searchStringToObject: parse,
									objectToSearchString: stringify,
								}}
							>
								<AuthenticationRoleRouter />
							</QueryParamProvider>
						</BrowserRouter>
					</AppLoadingContext>
				</SkeletonTheme>
			</ApolloProvider>
		</ErrorBoundary>
	)
}

const AuthenticationRoleRouter = () => {
	const workspaceId = /^\/w\/(\d+)\/.*$/.exec(window.location.pathname)?.pop()
	const projectId = /^\/(\d+)\/.*$/.exec(window.location.pathname)?.pop()

	const [
		getAdminWorkspaceRoleQuery,
		{
			error: adminWError,
			data: adminWData,
			called: wCalled,
			refetch: wRefetch,
		},
	] = useGetAdminRoleLazyQuery()

	const [
		getAdminProjectRoleQuery,
		{
			error: adminPError,
			data: adminPData,
			called: pCalled,
			refetch: pRefetch,
		},
	] = useGetAdminRoleByProjectLazyQuery()

	const [
		getAdminSimpleQuery,
		{
			error: adminSError,
			data: adminSData,
			called: sCalled,
			refetch: sRefetch,
		},
	] = useGetAdminLazyQuery()

	let getAdminQuery:
			| typeof getAdminWorkspaceRoleQuery
			| typeof getAdminProjectRoleQuery
			| typeof getAdminSimpleQuery,
		adminError: ApolloError | undefined,
		adminData: Admin | undefined | null,
		adminRole: string | undefined,
		called: boolean,
		refetch: any
	if (workspaceId) {
		getAdminQuery = getAdminWorkspaceRoleQuery
		adminError = adminWError
		adminData = adminWData?.admin_role?.admin
		adminRole = adminWData?.admin_role?.role
		called = wCalled
		refetch = wRefetch
	} else if (projectId) {
		getAdminQuery = getAdminProjectRoleQuery
		adminError = adminPError
		adminData = adminPData?.admin_role_by_project?.admin
		adminRole = adminPData?.admin_role_by_project?.role
		called = pCalled
		refetch = pRefetch
	} else {
		getAdminQuery = getAdminSimpleQuery
		adminError = adminSError
		adminData = adminSData?.admin
		called = sCalled
		refetch = sRefetch
	}

	const { setLoadingState } = useAppLoadingContext()
	const [getProjectQuery] = useGetProjectLazyQuery()

	const [user, setUser] = useState<any>()
	const [authRole, setAuthRole] = useState<AuthRole>(AuthRole.LOADING)

	useEffect(() => {
		// Wait until auth is finished loading otherwise this request can fail.
		if (!adminData || !projectId || isAuthLoading(authRole)) {
			return
		}

		getProjectQuery({
			variables: {
				id: projectId,
			},
			onCompleted: (data) => {
				if (!data.project || !adminData) {
					return
				}

				analytics.identify(adminData.id, {
					'Project ID': data.project?.id,
					'Workspace ID': data.workspace?.id,
				})
			},
		})
		// eslint-disable-next-line react-hooks/exhaustive-deps
	}, [adminData, authRole, projectId])

	const [createAdminMutation] = useCreateAdminMutation()

	useEffect(() => {
		const variables: any = {}
		if (workspaceId) {
			variables.workspace_id = workspaceId
		} else if (projectId) {
			variables.project_id = projectId
		}

		const unsubscribeFirebase = auth.onAuthStateChanged(
			async (user) => {
				setUser(user)

				if (user) {
					try {
						// Try to create an admin if it's a new account. This can't be
						// handled on the sign up form because this callback is triggered
						// before the admin is created.
						if (!user.emailVerified) {
							await createAdminMutation()
						}
					} finally {
						if (!called) {
							getAdminQuery({ variables })
						} else {
							refetch!()
						}
					}
				} else {
					setAuthRole(AuthRole.UNAUTHENTICATED)
				}
			},
			(error) => {
				H.consumeError(new Error(JSON.stringify(error)))
				setAuthRole(AuthRole.UNAUTHENTICATED)
			},
		)

		return () => {
			unsubscribeFirebase()
		}
		// we want to run this on url changes to recalculate the workspace_id and project_id
		// eslint-disable-next-line
	}, [getAdminQuery, adminData, called, refetch, workspaceId, projectId])

	useEffect(() => {
		// Check user exists here as well because adminData isn't cleared correctly
		// when a user logs out.
		if (adminData && user) {
			if (
				HIGHLIGHT_ADMIN_EMAIL_DOMAINS.some((d) =>
					adminData?.email.includes(d),
				)
			) {
				setAuthRole(AuthRole.AUTHENTICATED_HIGHLIGHT)
			} else if (adminData) {
				setAuthRole(AuthRole.AUTHENTICATED)
			}
			analytics.track('Authenticated')
		} else if (adminError) {
			setAuthRole(AuthRole.UNAUTHENTICATED)
		}
	}, [adminError, adminData, user])

	useEffect(() => {
		if (authRole === AuthRole.UNAUTHENTICATED) {
			setLoadingState(
				isAuthLoading(authRole)
					? AppLoadingState.LOADING
					: AppLoadingState.LOADED,
			)
		}
	}, [authRole, setLoadingState])

	const [enableStaffView] = useLocalStorage(
		`highlight-enable-staff-view`,
		true,
	)

	const loggedIn = isLoggedIn(authRole)

	return (
		<AuthContextProvider
			value={{
				role: authRole,
				admin: loggedIn ? adminData ?? undefined : undefined,
				workspaceRole: adminRole || undefined,
				isAuthLoading: isAuthLoading(authRole),
				isLoggedIn: loggedIn,
				isHighlightAdmin: isHighlightAdmin(authRole) && enableStaffView,
				refetchAdmin: refetch,
			}}
		>
			<Helmet>
				<title>highlight.io</title>
			</Helmet>
			{adminError ? (
				<ErrorState
					message={
						`Seems like we had an issue with your login 😢. ` +
						`Feel free to log out and try again, or otherwise, ` +
						`get in contact with us!`
					}
					errorString={JSON.stringify(adminError)}
				/>
			) : (
				<Routes>
					<Route path="/*" element={<AppRouter />} />
				</Routes>
			)}
		</AuthContextProvider>
	)
}

const container = document.getElementById('root')!
const root = createRoot(container)
root.render(
	<React.StrictMode>
		<App />
	</React.StrictMode>,
)<|MERGE_RESOLUTION|>--- conflicted
+++ resolved
@@ -29,12 +29,9 @@
 import { Admin } from '@graph/schemas'
 import { ErrorBoundary } from '@highlight-run/react'
 import useLocalStorage from '@rehooks/local-storage'
-<<<<<<< HEAD
+import { AppRouter } from '@routers/AppRouter/AppRouter'
 import * as Sentry from '@sentry/react'
 import { BrowserTracing } from '@sentry/tracing'
-=======
-import { AppRouter } from '@routers/AppRouter/AppRouter'
->>>>>>> 87510023
 import analytics from '@util/analytics'
 import { setAttributionData } from '@util/attribution'
 import { auth } from '@util/auth'
@@ -47,12 +44,12 @@
 import { parse, stringify } from 'query-string'
 import React, { useEffect, useState } from 'react'
 import ReactDOM from 'react-dom'
+import { createRoot } from 'react-dom/client'
 import { Helmet } from 'react-helmet'
 import { SkeletonTheme } from 'react-loading-skeleton'
 import { BrowserRouter, Route, Routes } from 'react-router-dom'
 import { QueryParamProvider } from 'use-query-params'
 import { ReactRouter6Adapter } from 'use-query-params/adapters/react-router-6'
-import { createRoot } from 'react-dom/client'
 
 analytics.initialize()
 const dev = import.meta.env.DEV
@@ -121,39 +118,14 @@
 if (!isOnPrem) {
 	H.start()
 	showIntercom({ hideMessage: true })
-<<<<<<< HEAD
+
 	if (!dev) {
-		datadogLogs.init({
-			clientToken: import.meta.env.DD_CLIENT_TOKEN,
-			site: 'datadoghq.com',
-			forwardErrorsToLogs: true,
-			sampleRate: 100,
-			service: 'frontend',
-		})
-		datadogRum.init({
-			applicationId: import.meta.env.DD_RUM_APPLICATION_ID,
-			clientToken: import.meta.env.DD_CLIENT_TOKEN,
-			site: 'datadoghq.com',
-			service: 'frontend',
-			env: options.environment,
-			version: options.version,
-			sampleRate: 100,
-			sessionReplaySampleRate: 1,
-			trackResources: true,
-			trackLongTasks: true,
-			trackInteractions: true,
-			defaultPrivacyLevel: 'allow',
-		})
-		datadogRum.startSessionReplayRecording()
-
 		Sentry.init({
 			dsn: 'https://e8052ada7c10490b823e0f939c519903@o4504696930631680.ingest.sentry.io/4504697059934208',
 			integrations: [new BrowserTracing()],
 			tracesSampleRate: 1.0,
 		})
 	}
-=======
->>>>>>> 87510023
 }
 
 showHiringMessage()
