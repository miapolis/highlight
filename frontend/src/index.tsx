--- conflicted
+++ resolved
@@ -30,12 +30,9 @@
 import { SignUp } from '@pages/Auth/SignUp'
 import { AuthAdminRouter } from '@pages/Login/Login'
 import useLocalStorage from '@rehooks/local-storage'
-<<<<<<< HEAD
 import { AppRouter } from '@routers/AppRouter/AppRouter'
 import * as Sentry from '@sentry/react'
 import { BrowserTracing } from '@sentry/tracing'
-=======
->>>>>>> 1609eaa4
 import analytics from '@util/analytics'
 import { setAttributionData } from '@util/attribution'
 import { auth } from '@util/auth'
@@ -47,10 +44,7 @@
 import { H, HighlightOptions } from 'highlight.run'
 import { parse, stringify } from 'query-string'
 import React, { useEffect, useState } from 'react'
-<<<<<<< HEAD
 import ReactDOM from 'react-dom'
-=======
->>>>>>> 1609eaa4
 import { createRoot } from 'react-dom/client'
 import { Helmet } from 'react-helmet'
 import { SkeletonTheme } from 'react-loading-skeleton'
