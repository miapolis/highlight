--- conflicted
+++ resolved
@@ -19,22 +19,14 @@
 	"golang.org/x/sync/errgroup"
 	"gopkg.in/DataDog/dd-trace-go.v1/ddtrace/tracer"
 
-<<<<<<< HEAD
-	dd "github.com/highlight-run/highlight/backend/datadog"
 	"github.com/highlight-run/highlight/backend/payload"
-
-	parse "github.com/highlight-run/highlight/backend/event-parse"
-=======
 	parse "github.com/highlight-run/highlight/backend/event-parse"
 	"github.com/highlight-run/highlight/backend/hlog"
->>>>>>> 9103fdb6
 	"github.com/highlight-run/highlight/backend/model"
 	storage "github.com/highlight-run/highlight/backend/object-storage"
 	mgraph "github.com/highlight-run/highlight/backend/private-graph/graph"
 	"github.com/highlight-run/highlight/backend/util"
 )
-<<<<<<< HEAD
-
 // Worker is a job runner that parses sessions
 const MIN_INACTIVE_DURATION = 10
 
@@ -66,7 +58,7 @@
 	for _, ee := range resourcesObject {
 		payloadStringSize += len(ee.Resources)
 	}
-	dd.StatsD.Histogram("worker.processSession.payloadStringSize", float64(payloadStringSize), []string{fmt.Sprintf("session_id:%d", s.ID)}, 1) //nolint
+	hlog.Histogram("worker.processSession.payloadStringSize", float64(payloadStringSize), []string{fmt.Sprintf("session_id:%d", s.ID)}, 1) //nolint
 	resourcePayloadSize, err := w.S3Client.PushResourcesToS3(s.ID, s.OrganizationID, resourcesObject)
 	if err != nil {
 		return errors.Wrap(err, "error pushing network payload to s3")
@@ -79,7 +71,7 @@
 	for _, mm := range messagesObj {
 		payloadStringSize += len(mm.Messages)
 	}
-	dd.StatsD.Histogram("worker.processSession.payloadStringSize", float64(payloadStringSize), []string{fmt.Sprintf("session_id:%d", s.ID)}, 1) //nolint
+	hlog.Histogram("worker.processSession.payloadStringSize", float64(payloadStringSize), []string{fmt.Sprintf("session_id:%d", s.ID)}, 1) //nolint
 	messagePayloadSize, err := w.S3Client.PushMessagesToS3(s.ID, s.OrganizationID, messagesObj)
 	if err != nil {
 		return errors.Wrap(err, "error pushing network payload to s3")
@@ -105,7 +97,7 @@
 		return errors.Wrap(err, "error updating session to storage enabled")
 	}
 
-	dd.StatsD.Histogram("worker.pushToObjectStorageAndWipe.payloadSize", float64(totalPayloadSize), []string{fmt.Sprintf("session_id:%d", s.ID)}, 1) //nolint
+	hlog.Histogram("worker.pushToObjectStorageAndWipe.payloadSize", float64(totalPayloadSize), []string{fmt.Sprintf("session_id:%d", s.ID)}, 1) //nolint
 
 	// Delete all the events_objects in the DB.
 	if err := w.Resolver.DB.Unscoped().Where(&model.EventsObject{SessionID: s.ID}).Delete(&model.EventsObject{}).Error; err != nil {
@@ -208,7 +200,7 @@
 	}
 	totalPayloadSize += messagesInfo.Size()
 
-	dd.StatsD.Histogram("worker.processSession.scannedSessionPayload", float64(totalPayloadSize), nil, 1) //nolint
+	hlog.Histogram("worker.processSession.scannedSessionPayload", float64(totalPayloadSize), nil, 1) //nolint
 	log.Printf("payload size for session '%v' is '%v'\n", s.ID, totalPayloadSize)
 
 	return manager, nil
@@ -303,7 +295,7 @@
 			activeDuration += tempDuration
 		}
 	}
-	// dd.StatsD.Histogram("worker.processSession.payloadStringSize", float64(payloadStringBytes), nil, 1) //nolint
+	// hlog.Histogram("worker.processSession.payloadStringSize", float64(payloadStringBytes), nil, 1) //nolint
 
 	// Calculate total session length and write the length to the session.
 	sessionTotalLength := CalculateSessionLength(firstEventTimestamp, lastEventTimestamp)
@@ -410,11 +402,7 @@
 		if err := w.Resolver.DB.Model(&model.SessionAlert{}).Where(&model.SessionAlert{Alert: model.Alert{OrganizationID: organizationID}}).Where("type=?", model.AlertType.TRACK_PROPERTIES).First(&sessionAlert).Error; err != nil {
 			return e.Wrapf(err, "[org_id: %d] error fetching track properties alert", organizationID)
 		}
-=======
->>>>>>> 9103fdb6
-
-		// check if session was produced from an excluded environment
-		excludedEnvironments, err := sessionAlert.GetExcludedEnvironments()
+
 		if err != nil {
 			return e.Wrapf(err, "[org_id: %d] error getting excluded environments from track properties alert", organizationID)
 		}
@@ -551,7 +539,7 @@
 			sessions[i], sessions[j] = sessions[j], sessions[i]
 		})
 		// Sends a "count" metric to datadog so that we can see how many sessions are being queried.
-		dd.StatsD.Histogram("worker.sessionsQuery.sessionCount", float64(len(sessions)), nil, 1) //nolint
+		hlog.Histogram("worker.sessionsQuery.sessionCount", float64(len(sessions)), nil, 1) //nolint
 		sessionsSpan.Finish()
 		type SessionLog struct {
 			SessionID      int
@@ -1082,10 +1070,6 @@
 	return nil
 }
 
-<<<<<<< HEAD
-// TODO: remove this
-func CalculateSessionLengthLegacy(first *parse.ReplayEvents, last *parse.ReplayEvents) time.Duration {
-=======
 // Start begins the worker's tasks.
 func (w *Worker) Start() {
 	ctx := context.Background()
@@ -1140,9 +1124,9 @@
 	}
 }
 
+// TODO: remove this
 // CalculateSessionLength gets the session length given two sets of ReplayEvents.
-func CalculateSessionLength(first *parse.ReplayEvents, last *parse.ReplayEvents) time.Duration {
->>>>>>> 9103fdb6
+func CalculateSessionLengthLegacy(first *parse.ReplayEvents, last *parse.ReplayEvents) time.Duration {
 	d := time.Duration(0)
 	fe := first.Events
 	le := last.Events
