--- conflicted
+++ resolved
@@ -68,9 +68,6 @@
   deleteOrganization(id: ID!): Boolean
   sendAdminInvite(organization_id: ID!, email: String!): String
   addAdminToOrganization(organization_id: ID!, invite_id: String!): ID
-<<<<<<< HEAD
   editRecordingSettings(organization_id: ID!, details: String): RecordingSettings
-=======
   createCheckout(organization_id: ID!, price_id: String!): String!
->>>>>>> 3965f4bc
 }