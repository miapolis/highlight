package graph

// This file will be automatically regenerated based on the schema, any resolver implementations
// will be copied through when generating and any unknown code will be moved to the end.

import (
	"context"
	"encoding/json"
	"fmt"
	"os"
	"strconv"
	"time"

	"github.com/jay-khatri/fullstory/backend/main-graph/graph/generated"
	"github.com/jay-khatri/fullstory/backend/model"
	e "github.com/pkg/errors"
	"github.com/rs/xid"
	"github.com/sendgrid/sendgrid-go/helpers/mail"
	log "github.com/sirupsen/logrus"
	"github.com/slack-go/slack"
	stripe "github.com/stripe/stripe-go"
)

func (r *mutationResolver) CreateOrganization(ctx context.Context, name string) (*model.Organization, error) {
	admin, err := r.Query().Admin(ctx)
	if err != nil {
		return nil, e.Wrap(err, "error getting admin")
	}
	org := &model.Organization{
		Name:   &name,
		Admins: []model.Admin{*admin},
	}
	if err := r.DB.Create(org).Error; err != nil {
		return nil, e.Wrap(err, "error creating org")
	}
	if err := r.DB.Create(&model.RecordingSettings{
		OrganizationID: org.ID,
		Details:        nil,
	}).Error; err != nil {
		return nil, e.Wrap(err, "error creating new recording settings")
	}
	msg := slack.WebhookMessage{Text: fmt.
		Sprintf("```NEW WORKSPACE \nid: %v\nname: %v\nadmin_email: %v```", org.ID, *org.Name, *admin.Email)}
	if err := slack.PostWebhook("https://hooks.slack.com/services/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", &msg); err != nil {
		log.Errorf("error sending slack hook: %v", err)
	}
	return org, nil
}

func (r *mutationResolver) EditOrganization(ctx context.Context, id int, name *string, billingEmail *string) (*model.Organization, error) {
	org, err := r.isAdminInOrganization(ctx, id)
	if err != nil {
		return nil, e.Wrap(err, "error querying org")
	}
	if err := r.DB.Model(org).Updates(&model.Organization{
		Name:         name,
		BillingEmail: billingEmail,
	}).Error; err != nil {
		return nil, e.Wrap(err, "error updating org fields")
	}
	return org, nil
}

func (r *mutationResolver) DeleteOrganization(ctx context.Context, id int) (*bool, error) {
	if err := r.DB.Delete(&model.Organization{Model: model.Model{ID: id}}).Error; err != nil {
		return nil, e.Wrap(err, "error deleting organization")
	}
	t := true
	return &t, nil
}

func (r *mutationResolver) SendAdminInvite(ctx context.Context, organizationID int, email string) (*string, error) {
	org, err := r.isAdminInOrganization(ctx, organizationID)
	if err != nil {
		return nil, e.Wrap(err, "error querying org")
	}
	var secret string
	if org.Secret == nil {
		uid := xid.New().String()
		if err := r.DB.Model(org).Updates(&model.Organization{Secret: &uid}).Error; err != nil {
			return nil, e.Wrap(err, "error updating uid in org secret")
		}
		secret = uid
	} else {
		secret = *org.Secret
	}
	inviteLink := os.Getenv("FRONTEND_URI") + "/" + strconv.Itoa(organizationID) + "/invite/" + secret
	to := &mail.Email{Address: email}
	subject := "Highlight Invite Link!"
	content := fmt.Sprintf(`
	Hi there, <br><br>

	You've just been invited to the '%v' Highlight workspace! <br><br>

	Click <a href="%v">this</a> link, login, and you should be good to go!<br><br>

	Cheers, <br>
	The Highlight Team <br>
	`, *org.Name, inviteLink)

	from := mail.NewEmail("Highlight", "notifications@highlight.run")
	message := mail.NewSingleEmail(from, subject, to, content, fmt.Sprintf("<p>%v</p>", content))
	_, err = r.MailClient.Send(message)
	if err != nil {
		return nil, fmt.Errorf("error sending sendgrid email: %v", err)
	}
	return &email, nil
}

func (r *mutationResolver) AddAdminToOrganization(ctx context.Context, organizationID int, inviteID string) (*int, error) {
	org := &model.Organization{}
	res := r.DB.Where(&model.Organization{Model: model.Model{ID: organizationID}}).First(&org)
	if err := res.Error; err != nil || res.RecordNotFound() {
		return nil, e.Wrap(err, "error querying org")
	}
	if org.Secret == nil || (org.Secret != nil && *org.Secret != inviteID) {
		return nil, e.New("invalid invite id")
	}
	admin, err := r.Query().Admin(ctx)
	if err != nil {
		return nil, e.New("error querying admin")
	}
	if err := r.DB.Model(org).Association("Admins").Append(admin).Error; err != nil {
		return nil, e.Wrap(err, "error adding admin to association")
	}
	return &org.ID, nil
}

<<<<<<< HEAD
func (r *mutationResolver) CreateSegment(ctx context.Context, organizationID int, name *string, params []interface{}) (*model.Segment, error) {
	if _, err := r.isAdminInOrganization(ctx, organizationID); err != nil {
		return nil, e.Wrap(err, "admin is not in organization")
	}
	ps, err := model.DecodeAndValidateParams(params)
	if err != nil {
		return nil, e.Wrap(err, "error decoding params")
	}
	segment := &model.Segment{
		Name:           name,
		Params:         ps,
		OrganizationID: organizationID,
	}
	if err := r.DB.Create(segment).Error; err != nil {
		return nil, e.Wrap(err, "error creating segment")
	}
	return segment, nil
}

func (r *mutationResolver) DeleteSegment(ctx context.Context, segmentID int) (*bool, error) {
	panic(fmt.Errorf("not implemented"))
=======
func (r *mutationResolver) EditRecordingSettings(ctx context.Context, organizationID int, details *string) (*model.RecordingSettings, error) {
	if _, err := r.isAdminInOrganization(ctx, organizationID); err != nil {
		return nil, e.Wrap(err, "admin not found in org")
	}
	rec := &model.RecordingSettings{}
	res := r.DB.Where(&model.RecordingSettings{Model: model.Model{ID: organizationID}}).First(&rec)
	if err := res.Error; err != nil || res.RecordNotFound() {
		return nil, e.Wrap(err, "error querying record")
	}
	if err := r.DB.Model(rec).Updates(&model.RecordingSettings{
		OrganizationID: organizationID,
		Details:        details,
	}).Error; err != nil {
		return nil, e.Wrap(err, "error writing new recording settings")
	}
	return rec, nil
>>>>>>> e7d84dfd
}

func (r *mutationResolver) CreateCheckout(ctx context.Context, organizationID int, priceID string) (string, error) {
	if _, err := r.isAdminInOrganization(ctx, organizationID); err != nil {
		return "", e.Wrap(err, "admin is not in organization")
	}

	params := &stripe.CheckoutSessionParams{
		SuccessURL: stripe.String(os.Getenv("FRONTEND_URI") + "/" + strconv.Itoa(organizationID) + "/billing/success"),
		CancelURL:  stripe.String(os.Getenv("FRONTEND_URI") + "/" + strconv.Itoa(organizationID) + "/billing/checkoutCanceled"),
		PaymentMethodTypes: stripe.StringSlice([]string{
			"card",
		}),
		SubscriptionData: &stripe.CheckoutSessionSubscriptionDataParams{
			Items: []*stripe.CheckoutSessionSubscriptionDataItemsParams{
				&stripe.CheckoutSessionSubscriptionDataItemsParams{
					Plan: stripe.String(priceID),
				},
			},
		},
		Mode: stripe.String(string(stripe.CheckoutSessionModeSubscription)),
	}

	stripe_session, err := r.StripeClient.CheckoutSessions.New(params)

	if err != nil {
		return "", e.Wrap(err, "error creating CheckoutSession in stripe")
	}

	return stripe_session.ID, nil
}

func (r *queryResolver) Session(ctx context.Context, id int) (*model.Session, error) {
	session, err := r.isAdminSessionOwner(ctx, id)
	if err != nil {
		return nil, e.Wrap(err, "admin not session owner")
	}
	return session, nil
}

func (r *queryResolver) Events(ctx context.Context, sessionID int) ([]interface{}, error) {
	if _, err := r.isAdminSessionOwner(ctx, sessionID); err != nil {
		return nil, e.Wrap(err, "admin not session owner")
	}
	eventObjs := []*model.EventsObject{}
	if res := r.DB.Order("created_at desc").Where(&model.EventsObject{SessionID: sessionID}).Find(&eventObjs); res.Error != nil {
		return nil, fmt.Errorf("error reading from events: %v", res.Error)
	}
	allEvents := make(map[string][]interface{})
	for _, eventObj := range eventObjs {
		subEvents := make(map[string][]interface{})
		if err := json.Unmarshal([]byte(eventObj.Events), &subEvents); err != nil {
			return nil, fmt.Errorf("error decoding event data: %v", err)
		}
		allEvents["events"] = append(subEvents["events"], allEvents["events"]...)
	}
	return allEvents["events"], nil
}

func (r *queryResolver) Messages(ctx context.Context, sessionID int) ([]interface{}, error) {
	if _, err := r.isAdminSessionOwner(ctx, sessionID); err != nil {
		return nil, e.Wrap(err, "admin not session owner")
	}
	messagesObj := []*model.MessagesObject{}
	if res := r.DB.Order("created_at desc").Where(&model.MessagesObject{SessionID: sessionID}).Find(&messagesObj); res.Error != nil {
		return nil, fmt.Errorf("error reading from messages: %v", res.Error)
	}
	allEvents := make(map[string][]interface{})
	for _, messageObj := range messagesObj {
		subMessage := make(map[string][]interface{})
		if err := json.Unmarshal([]byte(messageObj.Messages), &subMessage); err != nil {
			return nil, fmt.Errorf("error decoding message data: %v", err)
		}
		allEvents["messages"] = append(subMessage["messages"], allEvents["messages"]...)
	}
	return allEvents["messages"], nil
}

func (r *queryResolver) Resources(ctx context.Context, sessionID int) ([]interface{}, error) {
	if _, err := r.isAdminSessionOwner(ctx, sessionID); err != nil {
		return nil, e.Wrap(err, "admin not session owner")
	}
	resourcesObject := []*model.ResourcesObject{}
	if res := r.DB.Order("created_at desc").Where(&model.ResourcesObject{SessionID: sessionID}).Find(&resourcesObject); res.Error != nil {
		return nil, fmt.Errorf("error reading from resources: %v", res.Error)
	}
	allResources := make(map[string][]interface{})
	for _, resourceObj := range resourcesObject {
		subResources := make(map[string][]interface{})
		if err := json.Unmarshal([]byte(resourceObj.Resources), &subResources); err != nil {
			return nil, fmt.Errorf("error decoding resource data: %v", err)
		}
		allResources["resources"] = append(subResources["resources"], allResources["resources"]...)
	}
	return allResources["resources"], nil
}

func (r *queryResolver) Admins(ctx context.Context, organizationID int) ([]*model.Admin, error) {
	if _, err := r.isAdminInOrganization(ctx, organizationID); err != nil {
		return nil, e.Wrap(err, "admin not found in org")
	}
	admins := []*model.Admin{}
	err := r.DB.Model(
		&model.Organization{Model: model.Model{ID: organizationID}}).Association("Admins").Find(&admins).Error
	if err != nil {
		return nil, e.Wrap(err, "error getting associated admins")
	}
	return admins, nil
}

func (r *queryResolver) IsIntegrated(ctx context.Context, organizationID int) (*bool, error) {
	if _, err := r.isAdminInOrganization(ctx, organizationID); err != nil {
		return nil, e.Wrap(err, "admin not found in org")
	}
	sessions := []*model.Session{}
	err := r.DB.Where(
		&model.Session{OrganizationID: organizationID}).Find(&sessions).Error
	if err != nil {
		return nil, e.Wrap(err, "error getting associated admins")
	}
	f, t := false, true
	if len(sessions) > 0 {
		return &t, nil
	}
	return &f, nil
}

func (r *queryResolver) Sessions(ctx context.Context, organizationID int, count int, params []interface{}) ([]*model.Session, error) {
	if _, err := r.isAdminInOrganization(ctx, organizationID); err != nil {
		return nil, e.Wrap(err, "admin not found in org")
	}
	// grab recording settings of org
	recording_settings, err := r.Query().RecordingSettings(ctx, organizationID)
	if err != nil {
		return nil, e.Wrap(err, "error querying recording settings")
	}
	// list of maps, where each map represents a field query.
	sessionIDsToJoin := []map[int]bool{}
	sessions := []*model.Session{}
	query := r.DB.Where(&model.Session{OrganizationID: organizationID, Processed: true}).Where("length > ?", 1000).Order("created_at desc")
	// ignore based on recording settings
	details, err := recording_settings.GetDetailsAsSlice()
	if err != nil {
		return nil, e.Wrap(err, "session didn't like slice")
	}
	for _, det := range details {
		query = query.Where("identifier NOT LIKE '%%" + det + "%%'\n")
	}
	// filter by params
	ps, err := model.DecodeAndValidateParams(params)
	if err != nil {
		return nil, e.Wrap(err, "error decoding params")
	}
	for _, p := range ps {
		switch key := p.Action; key {
		case "more than":
			d, err := toDuration(p.Value.Value)
			if err != nil {
				return nil, e.Wrap(err, "error convering duration to int")
			}
			query = query.Where("length > ?", d.Milliseconds())
		case "less than":
			d, err := toDuration(p.Value.Value)
			if err != nil {
				return nil, e.Wrap(err, "error convering duration to int")
			}
			query = query.Where("length < ?", d.Milliseconds())
		case "last":
			d, err := toDuration(p.Value.Value)
			if err != nil {
				return nil, e.Wrap(err, "error convering duration to int")
			}
			query = query.Where("created_at > ?", time.Now().Add(-d))
		default:
			// TODO: this is a hacky solution because I don't know SQL well.
			// For every text filter, we create a new list of sessions, and then do a join.
			if p.Type != "text" {
				continue
			}
			sessionIdMap := make(map[int]bool)
			field := &model.Field{}
			res := r.DB.Where(&model.Field{OrganizationID: organizationID, Value: p.Value.Value, Name: p.Action}).First(field)
			if err := res.Error; err != nil || res.RecordNotFound() {
				return nil, e.Wrap(err, "error querying field")
			}
			rows, err := r.DB.Table("session_fields").Where("field_id = ?", field.ID).Rows()
			if err != nil {
				return nil, fmt.Errorf("error querying field_id on session_fields")
			}
			for rows.Next() {
				var sessionID int
				var fieldID int
				rows.Scan(&sessionID, &fieldID)
				sessionIdMap[sessionID] = true
			}
			rows.Close()
			sessionIDsToJoin = append(sessionIDsToJoin, sessionIdMap)
		}
	}
	res := query.Find(&sessions)
	if err := res.Error; err != nil || res.RecordNotFound() {
		return nil, e.Wrap(err, "no sessions found")
	}
	// If we have queries to parse with fields, we do an intersection of all the fields
	// and then a join with the results from the queries.
	if numFilters := len(sessionIDsToJoin); numFilters > 0 {
		countMap := make(map[int]int)
		for i := range sessionIDsToJoin {
			resultMap := sessionIDsToJoin[i]
			for k := range resultMap {
				countMap[k] += 1
			}
		}
		wantedSessionIds := make(map[int]bool)
		for k, v := range countMap {
			if v == numFilters {
				wantedSessionIds[k] = true
			}
		}
		filteredSessions := []*model.Session{}
		for i := range sessions {
			if val, _ := wantedSessionIds[sessions[i].ID]; val {
				filteredSessions = append(filteredSessions, sessions[i])
			}
		}
		if len(filteredSessions) < count {
			count = len(filteredSessions)
		}
		return filteredSessions[:count], nil
	}
	if len(sessions) < count {
		count = len(sessions)
	}
	return sessions[:count], nil
}

func (r *queryResolver) Fields(ctx context.Context, organizationID int) ([]*string, error) {
	rows, err := r.DB.Model(&model.Field{}).
		Where(&model.Field{OrganizationID: organizationID}).
		Select("distinct(name)").Rows()
	if err != nil {
		return nil, e.Wrap(err, "error querying field suggestion")
	}
	defer rows.Close()
	fields := []*string{}
	for rows.Next() {
		var field string
		rows.Scan(&field)
		fields = append(fields, &field)
	}
	return fields, nil
}

func (r *queryResolver) FieldSuggestion(ctx context.Context, organizationID int, field string, query string) ([]*string, error) {
	fields := []model.Field{}
	res := r.DB.Where(&model.Field{OrganizationID: organizationID, Name: field}).
		Order(fmt.Sprintf(`levenshtein(value, '%v')`, query)).
		Limit(15).
		Find(&fields)
	if err := res.Error; err != nil || res.RecordNotFound() {
		return nil, e.Wrap(err, "error querying field suggestion")
	}
	fieldStrings := []*string{}
	for i := range fields {
		fieldStrings = append(fieldStrings, &fields[i].Value)
	}
	return fieldStrings, nil
}

func (r *queryResolver) Organizations(ctx context.Context) ([]*model.Organization, error) {
	admin, err := r.Query().Admin(ctx)
	if err != nil {
		return nil, e.Wrap(err, "error retrieiving user")
	}
	orgs := []*model.Organization{}
	if err := r.DB.Model(&admin).Association("Organizations").Find(&orgs).Error; err != nil {
		return nil, e.Wrap(err, "error getting associated organizations")
	}
	return orgs, nil
}

func (r *queryResolver) Organization(ctx context.Context, id int) (*model.Organization, error) {
	org, err := r.isAdminInOrganization(ctx, id)
	if err != nil {
		return nil, e.Wrap(err, "error querying organization")
	}
	return org, nil
}

func (r *queryResolver) Admin(ctx context.Context) (*model.Admin, error) {
	uid := fmt.Sprintf("%v", ctx.Value("uid"))
	admin := &model.Admin{UID: &uid}
	res := r.DB.Where(&model.Admin{UID: &uid}).First(&admin)
	if err := res.Error; err != nil || res.RecordNotFound() {
		fbuser, err := AuthClient.GetUser(context.Background(), uid)
		if err != nil {
			return nil, e.Wrap(err, "error retrieving user from firebase api")
		}
		newAdmin := &model.Admin{
			UID:   &uid,
			Name:  &fbuser.DisplayName,
			Email: &fbuser.Email,
		}
		if err := r.DB.Create(newAdmin).Error; err != nil {
			return nil, e.Wrap(err, "error creating new admin")
		}
		admin = newAdmin
		msg := slack.WebhookMessage{Text: fmt.
			Sprintf("```NEW USER \nid: %v\nname: %v\nemail: %v```", newAdmin.ID, *newAdmin.Name, *newAdmin.Email)}
		err = slack.PostWebhook("https://hooks.slack.com/services/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", &msg)
		if err != nil {
			log.Errorf("error sending slack hook: %v", err)
		}
	}
	return admin, nil
}

<<<<<<< HEAD
func (r *queryResolver) Segments(ctx context.Context, organizationID int) ([]*model.Segment, error) {
	if _, err := r.isAdminInOrganization(ctx, organizationID); err != nil {
		return nil, e.Wrap(err, "admin not found in org")
	}
	// list of maps, where each map represents a field query.
	segments := []*model.Segment{}
	if err := r.DB.Where(model.Segment{OrganizationID: organizationID}).Find(&segments).Error; err != nil {
		log.Errorf("error querying segments from organization: %v", err)
	}
	return segments, nil
}

func (r *segmentResolver) Params(ctx context.Context, obj *model.Segment) ([]*string, error) {
	panic(fmt.Errorf("not implemented"))
=======
func (r *queryResolver) RecordingSettings(ctx context.Context, organizationID int) (*model.RecordingSettings, error) {
	recordingSettings := &model.RecordingSettings{OrganizationID: organizationID}
	if res := r.DB.Where(&model.RecordingSettings{OrganizationID: organizationID}).First(&recordingSettings); res.RecordNotFound() || res.Error != nil {
		newRecordSettings := &model.RecordingSettings{
			OrganizationID: organizationID,
			Details:        nil,
		}
		if err := r.DB.Create(newRecordSettings).Error; err != nil {
			return nil, e.Wrap(err, "error creating new recording settings")
		}
		recordingSettings = newRecordSettings
	}
	return recordingSettings, nil
>>>>>>> e7d84dfd
}

func (r *sessionResolver) UserObject(ctx context.Context, obj *model.Session) (interface{}, error) {
	return obj.UserObject, nil
}

// Mutation returns generated.MutationResolver implementation.
func (r *Resolver) Mutation() generated.MutationResolver { return &mutationResolver{r} }

// Query returns generated.QueryResolver implementation.
func (r *Resolver) Query() generated.QueryResolver { return &queryResolver{r} }

// Segment returns generated.SegmentResolver implementation.
func (r *Resolver) Segment() generated.SegmentResolver { return &segmentResolver{r} }

// Session returns generated.SessionResolver implementation.
func (r *Resolver) Session() generated.SessionResolver { return &sessionResolver{r} }

type mutationResolver struct{ *Resolver }
type queryResolver struct{ *Resolver }
type segmentResolver struct{ *Resolver }
type sessionResolver struct{ *Resolver }<|MERGE_RESOLUTION|>--- conflicted
+++ resolved
@@ -126,7 +126,6 @@
 	return &org.ID, nil
 }
 
-<<<<<<< HEAD
 func (r *mutationResolver) CreateSegment(ctx context.Context, organizationID int, name *string, params []interface{}) (*model.Segment, error) {
 	if _, err := r.isAdminInOrganization(ctx, organizationID); err != nil {
 		return nil, e.Wrap(err, "admin is not in organization")
@@ -148,7 +147,8 @@
 
 func (r *mutationResolver) DeleteSegment(ctx context.Context, segmentID int) (*bool, error) {
 	panic(fmt.Errorf("not implemented"))
-=======
+}
+
 func (r *mutationResolver) EditRecordingSettings(ctx context.Context, organizationID int, details *string) (*model.RecordingSettings, error) {
 	if _, err := r.isAdminInOrganization(ctx, organizationID); err != nil {
 		return nil, e.Wrap(err, "admin not found in org")
@@ -165,7 +165,6 @@
 		return nil, e.Wrap(err, "error writing new recording settings")
 	}
 	return rec, nil
->>>>>>> e7d84dfd
 }
 
 func (r *mutationResolver) CreateCheckout(ctx context.Context, organizationID int, priceID string) (string, error) {
@@ -483,7 +482,6 @@
 	return admin, nil
 }
 
-<<<<<<< HEAD
 func (r *queryResolver) Segments(ctx context.Context, organizationID int) ([]*model.Segment, error) {
 	if _, err := r.isAdminInOrganization(ctx, organizationID); err != nil {
 		return nil, e.Wrap(err, "admin not found in org")
@@ -496,9 +494,6 @@
 	return segments, nil
 }
 
-func (r *segmentResolver) Params(ctx context.Context, obj *model.Segment) ([]*string, error) {
-	panic(fmt.Errorf("not implemented"))
-=======
 func (r *queryResolver) RecordingSettings(ctx context.Context, organizationID int) (*model.RecordingSettings, error) {
 	recordingSettings := &model.RecordingSettings{OrganizationID: organizationID}
 	if res := r.DB.Where(&model.RecordingSettings{OrganizationID: organizationID}).First(&recordingSettings); res.RecordNotFound() || res.Error != nil {
@@ -512,7 +507,10 @@
 		recordingSettings = newRecordSettings
 	}
 	return recordingSettings, nil
->>>>>>> e7d84dfd
+}
+
+func (r *segmentResolver) Params(ctx context.Context, obj *model.Segment) ([]*string, error) {
+	panic(fmt.Errorf("not implemented"))
 }
 
 func (r *sessionResolver) UserObject(ctx context.Context, obj *model.Session) (interface{}, error) {
